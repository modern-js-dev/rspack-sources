[package]
description = "rspack sources"
edition = "2021"
license = "MIT"
name = "rspack_sources"
repository = "https://github.com/speedy-js/rspack-sources"
version = "0.0.1"

# See more keys and their definitions at https://doc.rust-lang.org/cargo/reference/manifest.html

[dependencies]
sourcemap = "6.0.2"
smol_str = "0.1.23"
base64 = "0.13.0"
<<<<<<< HEAD

base64-simd = "0.5.0"
=======
once_cell = "1.10.0"
>>>>>>> a3527dca
<|MERGE_RESOLUTION|>--- conflicted
+++ resolved
@@ -11,10 +11,5 @@
 [dependencies]
 sourcemap = "6.0.2"
 smol_str = "0.1.23"
-base64 = "0.13.0"
-<<<<<<< HEAD
-
 base64-simd = "0.5.0"
-=======
 once_cell = "1.10.0"
->>>>>>> a3527dca
