--- conflicted
+++ resolved
@@ -1,19 +1,18 @@
 use std::{
-  borrow::Cow, cell::RefCell, collections::HashMap, hash::{Hash, Hasher}, sync::{
+  borrow::Cow,
+  cell::RefCell,
+  hash::{Hash, Hasher},
+  sync::{
     atomic::{AtomicBool, Ordering},
     Arc, Mutex, MutexGuard, OnceLock,
-  }
+  },
 };
 
-use rustc_hash::FxHashMap;
+use rustc_hash::FxHashMap as HashMap;
 
 use crate::{
-<<<<<<< HEAD
-  hash::IdentityHashBuilder, helpers::{get_map, split_into_lines, GeneratedInfo, StreamChunks}, with_indices::WithIndices, MapOptions, Mapping, OriginalLocation, Source, SourceMap
-=======
   helpers::{get_map, split_into_lines, GeneratedInfo, StreamChunks},
   MapOptions, Mapping, OriginalLocation, Source, SourceMap,
->>>>>>> 7c4ca9ff
 };
 
 /// Decorates a Source with replacements and insertions of source code,
@@ -276,9 +275,9 @@
     let mut generated_column_offset_line = 0;
     let source_content_lines: RefCell<Vec<Option<Vec<&str>>>> =
       RefCell::new(Vec::new());
-    let name_mapping: RefCell<FxHashMap<Cow<str>, u32>> =
-      RefCell::new(FxHashMap::default());
-      let name_index_mapping: RefCell<HashMap<u32, u32, IdentityHashBuilder>> =
+    let name_mapping: RefCell<HashMap<Cow<str>, u32>> =
+      RefCell::new(HashMap::default());
+    let name_index_mapping: RefCell<HashMap<u32, u32>> =
       RefCell::new(HashMap::default());
 
     // check if source_content[line][col] is equal to expect
@@ -413,10 +412,7 @@
                     original_line: original.original_line,
                     original_column: original.original_column,
                     name_index: original.name_index.and_then(|name_index| {
-                      name_index_mapping
-                        .borrow()
-                        .get(&name_index)
-                        .copied()
+                      name_index_mapping.borrow().get(&name_index).copied()
                     }),
                   }
                 }),
@@ -591,10 +587,7 @@
                   original_line: original.original_line,
                   original_column: original.original_column,
                   name_index: original.name_index.and_then(|name_index| {
-                    name_index_mapping
-                      .borrow()
-                      .get(&name_index)
-                      .copied()
+                    name_index_mapping.borrow().get(&name_index).copied()
                   }),
                 }
               }),
