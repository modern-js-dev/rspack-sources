//! Rusty [`webpack-sources`](https://github.com/webpack/webpack-sources) port.

mod cached_source;
mod concat_source;
mod encoder;
mod error;
mod helpers;
mod original_source;
mod raw_source;
mod replace_source;
mod source;
mod source_map_source;
mod vlq;
mod with_indices;
<<<<<<< HEAD
mod hash;
=======
>>>>>>> 7c4ca9ff

pub use cached_source::CachedSource;
pub use concat_source::ConcatSource;
pub use error::{Error, Result};
pub use original_source::OriginalSource;
pub use raw_source::RawSource;
pub use replace_source::{ReplaceSource, ReplacementEnforce};
pub use source::{
  BoxSource, MapOptions, Mapping, OriginalLocation, Source, SourceExt,
  SourceMap,
};
pub use source_map_source::{
  SourceMapSource, SourceMapSourceOptions, WithoutOriginalOptions,
};

/// Reexport `StreamChunks` related types.
pub mod stream_chunks {
  pub use super::helpers::{
    stream_chunks_default, GeneratedInfo, OnChunk, OnName, OnSource,
    StreamChunks,
  };
}<|MERGE_RESOLUTION|>--- conflicted
+++ resolved
@@ -12,10 +12,6 @@
 mod source_map_source;
 mod vlq;
 mod with_indices;
-<<<<<<< HEAD
-mod hash;
-=======
->>>>>>> 7c4ca9ff
 
 pub use cached_source::CachedSource;
 pub use concat_source::ConcatSource;
