--- conflicted
+++ resolved
@@ -734,7 +734,6 @@
     }
   }
 
-<<<<<<< HEAD
   if tracking_generated_index < source.len() {
     let chunk = &source[tracking_generated_index..];
     on_chunk(Some(chunk), Mapping {
@@ -742,10 +741,6 @@
       generated_column: tracking_generated_column,
       original: tracking_mapping_original,
     });
-=======
-  for mapping in source_map.decoded_mappings() {
-    on_mapping(mapping);
->>>>>>> afc63047
   }
 
   GeneratedInfo {
