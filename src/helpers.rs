--- conflicted
+++ resolved
@@ -1,11 +1,6 @@
 use std::{
   borrow::{BorrowMut, Cow},
-<<<<<<< HEAD
   cell::{OnceCell, RefCell},
-=======
-  cell::RefCell,
-  rc::Rc,
->>>>>>> 08fca46e
 };
 
 use rustc_hash::FxHashMap as HashMap;
@@ -604,11 +599,7 @@
 #[derive(Debug)]
 struct SourceMapLineData<'a> {
   pub mappings_data: Vec<i64>,
-<<<<<<< HEAD
   pub chunks: Vec<Cow<'a, str>>,
-=======
-  pub chunks: Vec<WithIndices<Cow<'a, str>>>,
->>>>>>> 08fca46e
 }
 
 type InnerSourceIndexValueMapping<'a> =
@@ -1048,12 +1039,7 @@
                 .unwrap_or(-1),
             );
             // SAFETY: final_source is false
-<<<<<<< HEAD
             data.chunks.push(chunk.unwrap());
-=======
-            let chunk = WithIndices::new(chunk.unwrap());
-            data.chunks.push(chunk);
->>>>>>> 08fca46e
           },
           &mut |i, source, source_content| {
             inner_source_contents.borrow_mut().insert(i, source_content);
