--- conflicted
+++ resolved
@@ -162,15 +162,12 @@
     let mut source_mapping: HashMap<String, u32> = HashMap::default();
     let mut name_mapping: HashMap<String, u32> = HashMap::default();
     let mut need_to_close_mapping = false;
-<<<<<<< HEAD
-=======
 
     let source_index_mapping: RefCell<HashMap<u32, u32>> =
       RefCell::new(HashMap::default());
     let name_index_mapping: RefCell<HashMap<u32, u32>> =
       RefCell::new(HashMap::default());
 
->>>>>>> a65b3884
     for item in self.children() {
       source_index_mapping.borrow_mut().clear();
       name_index_mapping.borrow_mut().clear();
